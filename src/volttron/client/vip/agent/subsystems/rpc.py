--- conflicted
+++ resolved
@@ -219,11 +219,7 @@
         core.onsetup.connect(setup, self)
         core.ondisconnected.connect(self._disconnected)
         core.onconnected.connect(self._connected)
-        #self._iterate_exports()
-<<<<<<< HEAD
-        #self._iterate_exports()
-=======
->>>>>>> edd94eaf
+
 
     def _connected(self, sender, **kwargs):
         self._isconnected = True
