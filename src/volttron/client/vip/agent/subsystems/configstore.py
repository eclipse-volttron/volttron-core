# -*- coding: utf-8 -*- {{{
# ===----------------------------------------------------------------------===
#
#                 Installable Component of Eclipse VOLTTRON
#
# ===----------------------------------------------------------------------===
#
# Copyright 2022 Battelle Memorial Institute
#
# Licensed under the Apache License, Version 2.0 (the "License"); you may not
# use this file except in compliance with the License. You may obtain a copy
# of the License at
#
#     http://www.apache.org/licenses/LICENSE-2.0
#
# Unless required by applicable law or agreed to in writing, software
# distributed under the License is distributed on an "AS IS" BASIS, WITHOUT
# WARRANTIES OR CONDITIONS OF ANY KIND, either express or implied. See the
# License for the specific language governing permissions and limitations
# under the License.
#
# ===----------------------------------------------------------------------===
# }}}

import logging
import traceback
import weakref
import fnmatch
import inspect

from .base import SubsystemBase
from volttron.utils.storeutils import list_unique_links, check_for_config_link
from volttron.utils import jsonapi
# from volttron.client.storeutils import list_unique_links, check_for_config_link
from volttron.client.vip.agent import errors
from volttron.client.known_identities import CONFIGURATION_STORE

from collections import defaultdict
from copy import deepcopy
"""
The configstore subsystem manages the agent side of the configuration store.
It is responsible for processing change notifications from the platform
 and triggering the correct callbacks with the contents of a configuration.
"""

__docformat__ = "reStructuredText"
__version__ = "1.0"

from volttron.client.logs import get_logger

_log = get_logger()

VALID_ACTIONS = ("NEW", "UPDATE", "DELETE")


class ConfigStore(SubsystemBase):

    def __init__(self, owner, core, rpc):
        self._core = weakref.ref(core)
        self._rpc = weakref.ref(rpc)

        self._ref_map = {}    # For triggering callbacks.
        self._reverse_ref_map = defaultdict(set)    # For triggering callbacks.
        self._store = {}
        self._default_store = {}
        self._callbacks = {}
        self._name_map = {}
        self._default_name_map = {}

        self._initialized = False
        self._initial_callbacks_called = False

        self._process_callbacks_code_object = self._process_callbacks.__code__
        self.vip_identity = self._core().identity

        def sub_factory():
            return defaultdict(set)

        self._subscriptions = defaultdict(sub_factory)

        def onsetup(sender, **kwargs):
            rpc.export(self._update_config, "config.update")
            rpc.export(self._initial_update, "config.initial_update")
            # rpc.allow("config.update", "sync_agent_config")
            # rpc.allow("config.initial_update", "sync_agent_config")
<<<<<<< HEAD
            #rpc.allow("config.update", "sync_agent_config")
            #rpc.allow("config.initial_update", "sync_agent_config")
=======
>>>>>>> edd94eaf

        core.onsetup.connect(onsetup, self)
        core.configuration.connect(self._onconfig, self)

    def _onconfig(self, sender, **kwargs):
        if not self._initialized:
            try:
                self._rpc().call(CONFIGURATION_STORE, "initialize_configs",
                                 self.vip_identity).get()
            except errors.Unreachable as e:
                _log.error("Connected platform does not support the Configuration Store feature.")
                return
            except errors.VIPError as e:
                _log.error("Error retrieving agent configurations: {}".format(e))
                return

        affected_configs = {}
        for config_name in self._store:
            affected_configs[config_name] = "NEW"
        for config_name in self._default_store:
            affected_configs[config_name] = "NEW"

        self._process_callbacks(affected_configs)
        self._initial_callbacks_called = True

    def _add_refs(self, config_name, contents):
        refs = list_unique_links(contents)
        self._ref_map[config_name] = refs

        for ref in refs:
            self._reverse_ref_map[ref].add(config_name)

    def _update_refs(self, config_name, contents):
        self._delete_refs(config_name)

        self._add_refs(config_name, contents)

    def _delete_refs(self, config_name):
        # Delete refs if they exist.
        old_refs = self._ref_map.pop(config_name, set())

        for ref in old_refs:
            reverse_ref_set = self._reverse_ref_map[ref]
            reverse_ref_set.remove(config_name)
            if not reverse_ref_set:
                del self._reverse_ref_map[ref]

    def _initial_update(self, configs, reset_name_map=True):
        self._initialized = True
        self._store = {key.lower(): value for (key, value) in configs.items()}
        if reset_name_map:
            self._name_map = {key.lower(): key for key in configs}

        for config_name, config_contents in self._store.items():
            self._add_refs(config_name, config_contents)

        for config_name, config_contents in self._default_store.items():
            if config_name not in self._store:
                self._add_refs(config_name, config_contents)

    def _process_links(self, config_contents, already_gathered):
        if isinstance(config_contents, dict):
            for key, value in config_contents.items():
                if isinstance(value, (dict, list)):
                    self._process_links(value, already_gathered)
                elif isinstance(value, str):
                    config_name = check_for_config_link(value)
                    if config_name is not None:
                        config_contents[key] = self._gather_child_configs(
                            config_name, already_gathered)
        elif isinstance(config_contents, list):
            for i, value in enumerate(config_contents):
                if isinstance(value, (dict, list)):
                    self._process_links(value, already_gathered)
                elif isinstance(value, str):
                    config_name = check_for_config_link(value)
                    if config_name is not None:
                        config_contents[i] = self._gather_child_configs(
                            config_name, already_gathered)

    def _gather_child_configs(self, config_name, already_gathered):
        if config_name in already_gathered:
            return already_gathered[config_name]

        config_contents = self._store.get(config_name)
        if config_contents is None:
            config_contents = self._default_store.get(config_name)

        config_contents = deepcopy(config_contents)
        already_gathered[config_name] = config_contents

        self._process_links(config_contents, already_gathered)

        return config_contents

    def _gather_config(self, config_name):
        config_contents = self._store.get(config_name)
        if config_contents is None:
            config_contents = self._default_store.get(config_name)

        if config_contents is None:
            raise KeyError("{} not in store".format(config_name))

        already_configured = {}

        return self._gather_child_configs(config_name, already_configured)

    def _gather_affected(self, config_name, seen_dict):
        reverse_refs = self._reverse_ref_map[config_name]
        for ref in reverse_refs:
            if ref not in seen_dict:
                seen_dict[ref] = "UPDATE"
                self._gather_affected(ref, seen_dict)

    def _update_config(self, action, config_name, contents=None, trigger_callback=False):
        """Called by the platform to push out configuration changes."""
        # If we haven't yet grabbed the initial callback state we just bail.
        if not self._initialized:
            return

        affected_configs = {}

        # Update local store.
        if action == "DELETE":
            config_name_lower = config_name.lower()
            if config_name_lower in self._store:
                del self._store[config_name_lower]

                if config_name_lower not in self._default_store:
                    affected_configs[config_name_lower] = "DELETE"
                    self._gather_affected(config_name_lower, affected_configs)
                    self._delete_refs(config_name_lower)
                else:
                    affected_configs[config_name_lower] = "UPDATE"
                    self._gather_affected(config_name_lower, affected_configs)
                    self._update_refs(config_name_lower, self._default_store[config_name_lower])

        if action == "DELETE_ALL":
            for name in self._store:
                affected_configs[name] = "DELETE"
            # Just assume all default stores updated.
            for name in self._default_store:
                affected_configs[name] = "UPDATE"
            self._ref_map = {}
            self._reverse_ref_map = defaultdict(set)
            self._initial_update({}, False)

        if action in ("NEW", "UPDATE"):
            config_name_lower = config_name.lower()
            self._store[config_name_lower] = contents
            self._name_map[config_name_lower] = config_name
            if config_name_lower in self._default_store:
                action = "UPDATE"
            affected_configs[config_name_lower] = action
            self._update_refs(config_name_lower, self._store[config_name_lower])
            self._gather_affected(config_name_lower, affected_configs)

        if trigger_callback and self._initial_callbacks_called:
            self._process_callbacks(affected_configs)

        if action == "DELETE":
            del self._name_map[config_name_lower]

        if action == "DELETE_ALL":
            self._name_map.clear()

    def _process_callbacks(self, affected_configs):
        _log.debug("Processing callbacks for affected files: {}".format(affected_configs))
        all_map = self._default_name_map.copy()
        all_map.update(self._name_map)
        # Always process "config" first.
        if "config" in affected_configs:
            self._process_callbacks_one_config("config", affected_configs["config"], all_map)

        for config_name, action in affected_configs.items():
            if config_name == "config":
                continue
            self._process_callbacks_one_config(config_name, action, all_map)
        _log.debug("Finished processing callbacks.")

    def _process_callbacks_one_config(self, config_name, action, name_map):
        callbacks = set()
        for pattern, actions in self._subscriptions.items():
            if fnmatch.fnmatchcase(config_name, pattern) and action in actions:
                callbacks.update(actions[action])

        for callback in callbacks:
            try:
                if action == "DELETE":
                    contents = None
                else:
                    contents = self._gather_config(config_name)
                callback(name_map[config_name], action, contents)
            except Exception:
                tb_str = traceback.format_exc()
                _log.error("Problem processing callback:")
                _log.error(tb_str)

    def list(self):
        """Returns a list of configuration names for this agent.

        :returns: Configuration names
        :rtype: list

        :Return Values:
        A list of all the configuration names available for this agent.
        """
        # Handle case were we are called during "onstart".
        if not self._initialized:
            try:
                self._rpc().call(CONFIGURATION_STORE, "initialize_configs",
                                 self.vip_identity).get()
            except errors.Unreachable as e:
                _log.error("Connected platform does not support the Configuration Store feature.")
            except errors.VIPError as e:
                _log.error("Error retrieving agent configurations: {}".format(e))

        all_map = self._default_name_map.copy()
        all_map.update(self._name_map)

        store_set = set(self._store.keys())
        default_set = set(self._default_store.keys())
        config_list = list(all_map[x] for x in (store_set | default_set))
        config_list.sort()
        return config_list

    def get(self, config_name="config"):
        """Returns the contents of a configuration.

        :param config_name: Name of configuration to add to store.
        :type config_name: str
        :returns: Configuration contents
        :rtype: dict, list, or string

        :Return Values:
        The contents of the configuration specified.
        """
        # Handle case were we are called during "onstart".

        # If we fail to initialize we don't raise an exception as there still
        # may be a default configuration to grab.
        if not self._initialized:
            try:
                self._rpc().call(CONFIGURATION_STORE, "initialize_configs",
                                 self.vip_identity).get()
            except errors.Unreachable as e:
                _log.error("Connected platform does not support the Configuration Store feature.")
            except errors.VIPError as e:
                _log.error("Error retrieving agent configurations: {}".format(e))

        config_name = config_name.lower()

        return self._gather_config(config_name)

    def _check_call_from_process_callbacks(self):
        frame_records = inspect.stack()
        try:
            # Don't create any unneeded references to frame objects.
            for frame, *_ in frame_records:
                if self._process_callbacks_code_object is frame.f_code:
                    raise RuntimeError(
                        "Cannot request changes to the config store from a configuration callback."
                    )
        finally:
            del frame_records

    def set(self, config_name, contents, trigger_callback=False, send_update=True):
        """Called to set the contents of a configuration.

        May not be called before the onstart phase of an agents lifetime.

        May not be called from a configuration callback. Will produce a runtime error if done so.

        :param config_name: Name of configuration to add to store.
        :param contents: Contents of the configuration. May be a string, dictionary, or list.
        :param trigger_callback: Tell the platform to trigger callbacks on the agent for this change.
        :param send_update: Boolean flag to tell the server if it should call config.update on this agent
         after server side update is done

        :type config_name: str
        :type contents: str, dict, list
        :type trigger_callback: bool
        """
        self._check_call_from_process_callbacks()

        if isinstance(contents, (dict, list)):
            config_type = 'json'
            raw_data = jsonapi.dumps(contents)
        elif isinstance(contents, str):
            config_type = 'raw'
            raw_data = contents
        else:
            raise ValueError("Unsupported configuration content type: {}".format(
                str(type(contents))))

        self._rpc().call(CONFIGURATION_STORE,
                         "set_config",
                         self.vip_identity,
                         config_name,
                         raw_data,
                         config_type,
                         trigger_callback=trigger_callback,
                         send_update=send_update).get(timeout=10.0)

    def set_default(self, config_name, contents):
        """Called to set the contents of a default configuration file. Default configurations are used if the
        configuration store does not contain a configuration with that name.

        May not be called after the onsetup phase of an agents lifetime. Will produce a runtime error if done so.

        :param config_name: Name of configuration to add to store.
        :param contents: Contents of the configuration. May be a string, dictionary, or list.
        :type config_name: str
        :type contents: str, dict, list
        """
        if self._initialized:
            raise RuntimeError("Cannot request changes to default configurations after onsetup.")

        if not isinstance(contents, (str, list, dict)):
            raise ValueError("Invalid content type: {}".format(contents.__class__.__name__))

        config_name_lower = config_name.lower()
        self._default_store[config_name_lower] = contents
        self._default_name_map[config_name_lower] = config_name

        if config_name_lower in self._store:
            return

        self._update_refs(config_name_lower, self._default_store[config_name_lower])

    def delete_default(self, config_name):
        """Called to delete the contents of a default configuration file.

        May not be called after the onsetup phase of an agents lifetime. Will produce a runtime error if done so.

        :param config_name: Configuration to remove from store.
        :type config_name: str
        """
        if self._initialized:
            raise RuntimeError("Cannot request changes to default configurations after onsetup.")

        config_name_lower = config_name.lower()
        del self._default_store[config_name_lower]
        del self._default_name_map[config_name_lower]

        if config_name_lower in self._store:
            return

        self._update_refs(config_name_lower, self._store[config_name_lower])

    def delete(self, config_name, trigger_callback=False, send_update=True):
        """Delete a configuration by name. May not be called from a callback as this will cause
            deadlock with the platform. Will produce a runtime error if done so.

        :param config_name: Configuration to remove from store.
        :param trigger_callback: Tell the platform to trigger callbacks on the agent for this change.
        :type config_name: str
        :type trigger_callback: bool
        """
        self._check_call_from_process_callbacks()

        self._rpc().call(CONFIGURATION_STORE,
                         "delete_config",
                         self.vip_identity,
                         config_name,
                         trigger_callback=trigger_callback,
                         send_update=send_update).get(timeout=10.0)

    def subscribe(self, callback, actions=VALID_ACTIONS, pattern="*"):
        """Subscribe to changes to a configuration.

        :param callback: Function to call in response to changes to a configuration.
        :param actions: Change actions to respond to. Valid values are "NEW", "UPDATE", and "DELETE".
         Maybe a single action or a list of actions.
        :param pattern: Configuration name pattern to match to.  Uses Unix style filename pattern matching.

        :type callback: str
        :type actions: str or list
        :type pattern: str
        """
        if isinstance(actions, str):
            actions = (actions, )

        actions = set(action.upper() for action in actions)

        invalid_actions = actions - set(VALID_ACTIONS)
        if invalid_actions:
            raise ValueError(f"Invalid actions: {invalid_actions}")

        pattern = pattern.lower()

        for action in actions:
            self._subscriptions[pattern][action].add(callback)

    def unsubscribe_all(self):
        """Remove all subscriptions."""
        self._subscriptions.clear()<|MERGE_RESOLUTION|>--- conflicted
+++ resolved
@@ -81,13 +81,7 @@
         def onsetup(sender, **kwargs):
             rpc.export(self._update_config, "config.update")
             rpc.export(self._initial_update, "config.initial_update")
-            # rpc.allow("config.update", "sync_agent_config")
-            # rpc.allow("config.initial_update", "sync_agent_config")
-<<<<<<< HEAD
-            #rpc.allow("config.update", "sync_agent_config")
-            #rpc.allow("config.initial_update", "sync_agent_config")
-=======
->>>>>>> edd94eaf
+            
 
         core.onsetup.connect(onsetup, self)
         core.configuration.connect(self._onconfig, self)
