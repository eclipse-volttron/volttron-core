# -*- coding: utf-8 -*- {{{
# vim: set fenc=utf-8 ft=python sw=4 ts=4 sts=4 et:
#
# Copyright 2020, Battelle Memorial Institute.
#
# Licensed under the Apache License, Version 2.0 (the "License");
# you may not use this file except in compliance with the License.
# You may obtain a copy of the License at
#
# http://www.apache.org/licenses/LICENSE-2.0
#
# Unless required by applicable law or agreed to in writing, software
# distributed under the License is distributed on an "AS IS" BASIS,
# WITHOUT WARRANTIES OR CONDITIONS OF ANY KIND, either express or implied.
# See the License for the specific language governing permissions and
# limitations under the License.
#
# This material was prepared as an account of work sponsored by an agency of
# the United States Government. Neither the United States Government nor the
# United States Department of Energy, nor Battelle, nor any of their
# employees, nor any jurisdiction or organization that has cooperated in the
# development of these materials, makes any warranty, express or
# implied, or assumes any legal liability or responsibility for the accuracy,
# completeness, or usefulness or any information, apparatus, product,
# software, or process disclosed, or represents that its use would not infringe
# privately owned rights. Reference herein to any specific commercial product,
# process, or service by trade name, trademark, manufacturer, or otherwise
# does not necessarily constitute or imply its endorsement, recommendation, or
# favoring by the United States Government or any agency thereof, or
# Battelle Memorial Institute. The views and opinions of authors expressed
# herein do not necessarily state or reflect those of the
# United States Government or any agency thereof.
#
# PACIFIC NORTHWEST NATIONAL LABORATORY operated by
# BATTELLE for the UNITED STATES DEPARTMENT OF ENERGY
# under Contract DE-AC05-76RL01830
# }}}
""" Core package."""
from gevent import monkey

monkey.patch_all()

import logging
from pathlib import Path
import os
import traceback

import psutil
import sys
from configparser import ConfigParser
from urllib.parse import urlparse

from volttron.utils import jsonapi, get_version
from volttron.utils.frozendict import FrozenDict

_log = logging.getLogger(__name__)

<<<<<<< HEAD
# python3.8 and above have this implementation.
try:
    import importlib.metadata as importlib_metadata
except ModuleNotFoundError:
    import importlib_metadata

# We should be in a develop environment therefore
# we can get the version from the toml pyproject.toml
root = Path(__file__).parent.parent.parent.parent
tomle_file = root.joinpath("pyproject.toml")
if not tomle_file.exists():
    raise ValueError(f"Couldn't find pyproject.toml file for finding version. ({str(tomle_file)})")
import toml

pyproject = toml.load(tomle_file)

__version__ = pyproject["tool"]["poetry"]["version"]
=======
__version__ = get_version()
>>>>>>> 3600a93d

# def get_volttron_root():
#     """
#     Returns the root folder where the volttron code base resideds on disk.

    #     :return: absolute path to root folder
    #     """
    #     return os.path.dirname(os.path.dirname(os.path.dirname(os.path.abspath(__file__))))

    # def get_volttron_data():
    #     root = get_volttron_root()
    #     return os.path.join(root, "volttron_data")

    # def get_services_core(agent_dir=None):
    #     root = get_volttron_root()
    #     services_core = os.path.join(root, "services/core")
    #     if not agent_dir:
    #         return services_core
    #     return os.path.join(services_core, agent_dir)

    # def get_ops(agent_dir=None):
    #     root = get_volttron_root()
    #     ops_dir = os.path.join(root, "services/ops")
    #     if not agent_dir:
    #         return ops_dir
    #     return os.path.join(ops_dir, agent_dir)

    # def get_examples(agent_dir):
    #     root = get_volttron_root()
    #     examples_dir = os.path.join(root, "examples")
    #     if not agent_dir:
    #         return examples_dir
    #     return os.path.join(examples_dir, agent_dir)

    # def is_instance_running(volttron_home=None):

    #     if volttron_home is None:
    #         volttron_home = get_home()

    #     instance_file = os.path.expanduser("~/.volttron_instances")
    #     if not os.path.isfile(instance_file):
    #         return False

    #     with open(instance_file, "r") as fp:
    #         jsonobj = jsonapi.loads(fp.read())

    #     if volttron_home not in jsonobj:
    #         return False

    #     obj = jsonobj[volttron_home]
    #     pid = obj.get("pid", None)

    #     if not pid:
    #         return False

    #     return psutil.pid_exists(pid)

    # def is_rabbitmq_available():
    #     rabbitmq_available = True
    #     try:
    #         import pika

    #         rabbitmq_available = True
    #     except ImportError:
    #         os.environ["RABBITMQ_NOT_AVAILABLE"] = "True"
    #         rabbitmq_available = False
    #     return rabbitmq_available

    # __config__ = None

    # def get_platform_config():
    #     global __config__
    #     if os.environ.get("VOLTTRON_HOME") is None:
    #         raise Exception("VOLTTRON_HOME must be specified before calling this function.")

    #     if __config__ is None:
    #         __config__ = FrozenDict()
    #         volttron_home = get_home()
    #         config_file = os.path.join(volttron_home, "config")
    #         if os.path.exists(config_file):
    #             parser = ConfigParser()
    #             parser.read(config_file)
    #             options = parser.options("volttron")
    #             for option in options:
    #                 __config__[option] = parser.get("volttron", option)
    #             __config__.freeze()
    #     return __config__

    # def update_platform_config(values: dict) -> None:
    #     global __config__

    #     if __config__ is None:
    #         cfg = get_platform_config()
    #     else:
    #         cfg = __config__
    #         # Make sure we can update items
    #         cfg._frozen = False

    #     cfg.update(values)

    #     config_file = get_config_path()
    #     with open(config_file, "w") as fp:
    #         p = ConfigParser()
    #         p.add_section("volttron")
    #         for k, v in cfg.items():
    #             p.set("volttron", k, v)

    #         cfg.freeze()
    #         p.write(fp)

    #     return get_platform_config()

    # def build_vip_address_string(vip_root, serverkey, publickey, secretkey):
    #     """Build a full vip address string based upon the passed arguments

    #     All arguments are required to be non-None in order for the string to be
    #     created successfully.

    #     :raises ValueError if one of the parameters is None.
    #     """
    #     _log.debug(
    #         "root: {}, serverkey: {}, publickey: {}, secretkey: {}".format(
    #             vip_root, serverkey, publickey, secretkey
    #         )
    #     )
    #     parsed = urlparse(vip_root)
    #     if parsed.scheme == "tcp":
    #         if not (serverkey and publickey and secretkey and vip_root):
    #             raise ValueError("All parameters must be entered.")

    #         root = "{}?serverkey={}&publickey={}&secretkey={}".format(
    #             vip_root, serverkey, publickey, secretkey
    #         )

    #     elif parsed.scheme == "ipc":
    #         root = vip_root
    #     else:
    #         raise ValueError("Invalid vip root specified!")

    #     return root

    # def update_volttron_script_path(path: str) -> str:
    #     """
    #     Assumes that path's current working directory is in the root directory of the volttron codebase.

    #     Prepend 'VOLTTRON_ROOT' to internal volttron script if 'VOLTTRON_ROOT' is set and return new path;
    #     otherwise, return original path
    #     :param path: relative path to the internal volttron script
    #     :return: updated path to volttron script
    #     """
    #     if os.environ["VOLTTRON_ROOT"]:
    #         args = path.split("/")
    #         path = f"{os.path.join(os.environ['VOLTTRON_ROOT'], *args)}"
    #     _log.debug(f"Path to script: {path}")
    #     return path<|MERGE_RESOLUTION|>--- conflicted
+++ resolved
@@ -55,27 +55,9 @@
 
 _log = logging.getLogger(__name__)
 
-<<<<<<< HEAD
-# python3.8 and above have this implementation.
-try:
-    import importlib.metadata as importlib_metadata
-except ModuleNotFoundError:
-    import importlib_metadata
-
-# We should be in a develop environment therefore
-# we can get the version from the toml pyproject.toml
-root = Path(__file__).parent.parent.parent.parent
-tomle_file = root.joinpath("pyproject.toml")
-if not tomle_file.exists():
-    raise ValueError(f"Couldn't find pyproject.toml file for finding version. ({str(tomle_file)})")
-import toml
-
-pyproject = toml.load(tomle_file)
-
-__version__ = pyproject["tool"]["poetry"]["version"]
-=======
+
 __version__ = get_version()
->>>>>>> 3600a93d
+
 
 # def get_volttron_root():
 #     """
