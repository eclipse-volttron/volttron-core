# -*- coding: utf-8 -*- {{{
# vim: set fenc=utf-8 ft=python sw=4 ts=4 sts=4 et:
#
# Copyright 2020, Battelle Memorial Institute.
#
# Licensed under the Apache License, Version 2.0 (the "License");
# you may not use this file except in compliance with the License.
# You may obtain a copy of the License at
#
# http://www.apache.org/licenses/LICENSE-2.0
#
# Unless required by applicable law or agreed to in writing, software
# distributed under the License is distributed on an "AS IS" BASIS,
# WITHOUT WARRANTIES OR CONDITIONS OF ANY KIND, either express or implied.
# See the License for the specific language governing permissions and
# limitations under the License.
#
# This material was prepared as an account of work sponsored by an agency of
# the United States Government. Neither the United States Government nor the
# United States Department of Energy, nor Battelle, nor any of their
# employees, nor any jurisdiction or organization that has cooperated in the
# development of these materials, makes any warranty, express or
# implied, or assumes any legal liability or responsibility for the accuracy,
# completeness, or usefulness or any information, apparatus, product,
# software, or process disclosed, or represents that its use would not infringe
# privately owned rights. Reference herein to any specific commercial product,
# process, or service by trade name, trademark, manufacturer, or otherwise
# does not necessarily constitute or imply its endorsement, recommendation, or
# favoring by the United States Government or any agency thereof, or
# Battelle Memorial Institute. The views and opinions of authors expressed
# herein do not necessarily state or reflect those of the
# United States Government or any agency thereof.
#
# PACIFIC NORTHWEST NATIONAL LABORATORY operated by
# BATTELLE for the UNITED STATES DEPARTMENT OF ENERGY
# under Contract DE-AC05-76RL01830
# }}}

from volttron.utils import get_version

<<<<<<< HEAD
# Try to get the version from written metadata, but
# if failed then get it from the pyproject.toml file
try:
    # Note this is the wheel prefix or the name attribute in pyproject.toml file.
    __version__ = importlib_metadata.version('volttron')
except importlib_metadata.PackageNotFoundError:
    # We should be in a develop environment therefore
    # we can get the version from the toml pyproject.toml
    root = Path(__file__).parent.parent.parent
    tomle_file = root.joinpath("pyproject.toml")
    if not tomle_file.exists():
        raise ValueError(
            f"Couldn't find pyproject.toml file for finding version. ({str(tomle_file)})")
    import toml

    pyproject = toml.load(tomle_file)

    __version__ = pyproject["tool"]["poetry"]["version"]
=======
__version__ = get_version()
>>>>>>> 3600a93d
<|MERGE_RESOLUTION|>--- conflicted
+++ resolved
@@ -38,25 +38,5 @@
 
 from volttron.utils import get_version
 
-<<<<<<< HEAD
-# Try to get the version from written metadata, but
-# if failed then get it from the pyproject.toml file
-try:
-    # Note this is the wheel prefix or the name attribute in pyproject.toml file.
-    __version__ = importlib_metadata.version('volttron')
-except importlib_metadata.PackageNotFoundError:
-    # We should be in a develop environment therefore
-    # we can get the version from the toml pyproject.toml
-    root = Path(__file__).parent.parent.parent
-    tomle_file = root.joinpath("pyproject.toml")
-    if not tomle_file.exists():
-        raise ValueError(
-            f"Couldn't find pyproject.toml file for finding version. ({str(tomle_file)})")
-    import toml
 
-    pyproject = toml.load(tomle_file)
-
-    __version__ = pyproject["tool"]["poetry"]["version"]
-=======
-__version__ = get_version()
->>>>>>> 3600a93d
+__version__ = get_version()