--- conflicted
+++ resolved
@@ -4,18 +4,9 @@
   push:
     branches:
       - main
-      - develop
-      - releases/**
-    paths:
-      - '**.py'
-      - '**.yml'
   pull_request:
-    types:
-      - opened
-      - synchronize
-      - reopened
-    paths:
-      - '**.py'
+    branches:
+    - develop
 
 env:
   LANG: en_US.utf-8
@@ -32,11 +23,7 @@
         # The name of the repo takes the following form: <OWNER>/<REPO NAME>
         # For example, to add the OpenADR agent repo, use the following name:
         # VOLTTRON/volttron-openadr-ven
-<<<<<<< HEAD
         repo: [ VOLTTRON/volttron-listener-agent ]
-=======
-        repo: [ bonicim/volttron-listener-agent ]
->>>>>>> 61808d61
           # , 'VOLTTRON/volttron-openadr-ven' ]
 
     runs-on: ubuntu-20.04
@@ -46,8 +33,6 @@
         - run: echo "🎉 The job was automatically triggered by a ${{ github.event_name }} event."
         - run: echo "🐧 This job is now running on a ${{ runner.os }} server hosted by GitHub!"
         - run: echo "🔎 The name of your branch is ${{ github.ref }} and your repository is ${{ github.repository }}."
-        - run: echo ${{ github.run_id }}
-        - run: echo ${{ github.run_number }}
 
         #----------------------------------------------
         #       check-out repo and set-up python
@@ -92,15 +77,12 @@
             name: dist
             path: dist
 
+        - run: echo "Workflow run_id ${{ github.run_id }}"
+
         - name: Repository Dispatch
           uses: peter-evans/repository-dispatch@v1.1.3
           with:
             token: ${{ secrets.ACTION_HOOK_TOKEN }}
             repository: ${{ matrix.repo }}
             event-type: ${{ env.EVENT_TYPE }}
-<<<<<<< HEAD
-            client-payload: '{"ref": "${{ github.ref }}", "sha": "${{ github.sha }}", "repository": "${{ github.repository }}", "api_url": "${{ github.api_url }}" }'
-=======
-            client-payload: '{"ref": "${{ github.ref }}", "sha": "${{ github.sha }}", "repository": "${{ github.repository }}", "api_url": "${{ github.api_url }}", "run_id": "${{ github.run_id }}" }'
->>>>>>> 61808d61
-
+            client-payload: '{"ref": "${{ github.ref }}", "sha": "${{ github.sha }}", "repository": "${{ github.repository }}", "api_url": "${{ github.api_url }}", "run_id": "${{ github.run_id }}" }'