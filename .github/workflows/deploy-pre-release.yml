--- conflicted
+++ resolved
@@ -3,11 +3,7 @@
 
 on:
   schedule:
-<<<<<<< HEAD
-    - cron: '0 0 * * 5' # Original schedule (e.g., Friday at 12 AM UTC)
-=======
     - cron: '0 9 * * 6'
->>>>>>> dc01c6ff
   workflow_dispatch: # Allows manual triggering of the workflow
 
 permissions:
